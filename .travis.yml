--- conflicted
+++ resolved
@@ -3,9 +3,6 @@
 sudo: false
 matrix:
   include:
-<<<<<<< HEAD
-    # These are the latest Go versions.
-=======
     - os: linux
       dist: trusty
       sudo: required
@@ -17,7 +14,6 @@
       - go run build/ci.go install
       - go run build/ci.go test -coverage $TEST_PACKAGES
 
->>>>>>> 2f5b6cb4
     - os: linux
       dist: trusty
       sudo: required
@@ -92,9 +88,6 @@
       git:
         submodules: false # avoid cloning ethereum/tests
       script:
-<<<<<<< HEAD
-        - go run build/ci.go lint
-=======
         - go run build/ci.go lint
 
     # This builder does the Ubuntu PPA upload
@@ -266,5 +259,4 @@
       go: 1.12.x
       git:
         submodules: false # avoid cloning ethereum/tests
-      script: ./build/travis_keepalive.sh go test -timeout 20m -race ./swarm... ./p2p/{protocols,simulations,testing}/...
->>>>>>> 2f5b6cb4
+      script: ./build/travis_keepalive.sh go test -timeout 20m -race ./swarm... ./p2p/{protocols,simulations,testing}/...