--- conflicted
+++ resolved
@@ -109,26 +109,6 @@
 	}
 }
 
-<<<<<<< HEAD
-func (in *EVMInterpreter) enforceRestrictions(op OpCode, operation operation, stack *Stack) error {
-	// STATICCALL
-	if in.evm.chainRules.IsEIP214F {
-		if in.readOnly {
-			// If the interpreter is operating in readonly mode, make sure no
-			// state-modifying operation is performed. The 3rd stack item
-			// for a call operation is the value. Transferring value from one
-			// account to the others means the state is modified and should also
-			// return with an error.
-			if operation.writes || (op == CALL && stack.Back(2).BitLen() > 0) {
-				return errWriteProtection
-			}
-		}
-	}
-	return nil
-}
-
-=======
->>>>>>> 2f5b6cb4
 // Run loops and evaluates the contract's code with the given input data and returns
 // the return byte-slice and an error if one occurred.
 //
