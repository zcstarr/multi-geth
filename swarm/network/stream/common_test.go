--- conflicted
+++ resolved
@@ -190,11 +190,8 @@
 		return nil, nil, nil, nil, err
 	}
 
-<<<<<<< HEAD
-=======
 	protocolTester := p2ptest.NewProtocolTester(prvkey, 1, streamer.runProtocol)
 
->>>>>>> 2f5b6cb4
 	err = waitForPeers(streamer, 10*time.Second, 1)
 	if err != nil {
 		teardown()
